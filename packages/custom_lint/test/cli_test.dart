--- conflicted
+++ resolved
@@ -87,11 +87,7 @@
 
     await runWithIOOverride(
       (out, err) async {
-<<<<<<< HEAD
-        final code = await cli.main(['--no-hot-reload']);
-=======
-        await cli.main();
->>>>>>> bb1bb800
+        await cli.main(['--no-hot-reload']);
 
         expect(exitCode, 0);
         expect(out.join(), completion('''
@@ -114,11 +110,7 @@
 
     await runWithIOOverride(
       (out, err) async {
-<<<<<<< HEAD
-        final code = await cli.main(['--no-hot-reload']);
-=======
-        await cli.main();
->>>>>>> bb1bb800
+        await cli.main(['--no-hot-reload']);
 
         expect(exitCode, -1);
         expect(err.join(), completion('''
@@ -149,11 +141,7 @@
 
     await runWithIOOverride(
       (out, err) async {
-<<<<<<< HEAD
-        final code = await cli.main(['--no-hot-reload']);
-=======
-        await cli.main();
->>>>>>> bb1bb800
+        await cli.main(['--no-hot-reload']);
 
         expect(exitCode, -1);
         expect(out.join(), completion('''
@@ -186,11 +174,7 @@
 
     await runWithIOOverride(
       (out, err) async {
-<<<<<<< HEAD
-        final code = await cli.main(['--no-hot-reload']);
-=======
-        await cli.main();
->>>>>>> bb1bb800
+        await cli.main(['--no-hot-reload']);
 
         expect(exitCode, -1);
         expect(
@@ -260,11 +244,7 @@
 
     await runWithIOOverride(
       (out, err) async {
-<<<<<<< HEAD
-        final code = await cli.main(['--no-hot-reload']);
-=======
-        await cli.main();
->>>>>>> bb1bb800
+        await cli.main(['--no-hot-reload']);
 
         expect(exitCode, -1);
         expect(
@@ -385,11 +365,7 @@
 
     await runWithIOOverride(
       (out, err) async {
-<<<<<<< HEAD
-        final code = await cli.main(['--no-hot-reload']);
-=======
-        await cli.main();
->>>>>>> bb1bb800
+        await cli.main(['--no-hot-reload']);
 
         expect(exitCode, -1);
         expect(
