--- conflicted
+++ resolved
@@ -1,8 +1,4 @@
-<<<<<<< HEAD
-name: example_app_builder
-=======
 name: custom_lint_builder_example_app
->>>>>>> d1e84c22
 version: 0.0.1
 publish_to: none
 
@@ -14,11 +10,7 @@
 
 dev_dependencies:
   custom_lint:
-<<<<<<< HEAD
-  example_lint_builder:
-=======
   custom_lint_builder_example_lint:
->>>>>>> d1e84c22
     path: ./example_lint
 
 dependency_overrides:
