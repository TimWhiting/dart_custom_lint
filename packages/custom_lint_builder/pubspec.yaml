--- conflicted
+++ resolved
@@ -13,12 +13,8 @@
   collection: ^1.16.0
   # Using tight constraints as custom_lint_builder communicate with each-other
   # using a specific contract
-<<<<<<< HEAD
-  custom_lint: 0.0.9+1
+  custom_lint: 0.0.12
   hotreloader: ^3.0.5
-=======
-  custom_lint: 0.0.12
->>>>>>> bb1bb800
   meta: ^1.7.0
   package_config: ^2.0.2
   path: ^1.8.0
